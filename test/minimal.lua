--- conflicted
+++ resolved
@@ -1,16 +1,6 @@
 -- Run this file as `nvim --clean -u minimal.lua`
-<<<<<<< HEAD
-=======
 
--- local local_plugin_dir = os.getenv("HOME") .. "/git/nvim-colorizer.lua"
--- if vim.fn.isdirectory(local_plugin_dir) == 1 then
---   vim.opt.runtimepath:append(local_plugin_dir)
--- else
---   vim.notify("Local plugin directory not found: " .. local_plugin_dir, vim.log.levels.ERROR)
--- end
->>>>>>> 2f546ad9
-
-local use_remote = false
+local use_remote = true
 
 if use_remote then
   for name, url in pairs({
@@ -49,38 +39,13 @@
 
 -- Configure setup opts
 local setup_opts = {
-<<<<<<< HEAD
   user_default_options = get_opts("expect.txt"),
-=======
-  user_default_options = {
-    RGB = true,
-    RRGGBB = true,
-    names = true,
-    RRGGBBAA = true,
-    AARRGGBB = true,
-    rgb_fn = true,
-    hsl_fn = true,
-    css = true,
-    css_fn = true,
-    mode = "background",
-    tailwind = "normal",
-    sass = {
-      enable = false,
-      parsers = { "css" },
-    },
-    virtualtext = "■",
-    virtualtext_inline = false,
-    virtualtext_mode = "foreground",
-    always_update = false,
-  },
->>>>>>> 2f546ad9
   buftypes = { "!prompt", "!popup" },
   user_commands = true,
 }
 require("colorizer").setup(setup_opts)
 
 vim.api.nvim_create_autocmd("BufWritePost", {
-<<<<<<< HEAD
   pattern = "expect.txt",
   callback = function(evt)
     vim.schedule(function()
@@ -88,37 +53,6 @@
       require("colorizer").detach_from_buffer(evt.buf)
       require("colorizer").attach_to_buffer(evt.buf, opts)
       vim.notify("Colorizer reloaded with updated options from " .. evt.match, vim.log.levels.INFO)
-=======
-  pattern = "expect.txt", -- Ensure this matches your file name
-  callback = function(evt)
-    vim.schedule(function()
-      local file_path = evt.match
-
-      if not file_path or file_path == "" then
-        vim.notify("Could not determine the file path", vim.log.levels.ERROR)
-        return
-      end
-
-      local opts
-      local success, err = pcall(function()
-        opts = dofile(file_path) -- Dynamically execute the saved file
-      end)
-
-      if not success then
-        vim.notify("Error reloading file: " .. err, vim.log.levels.ERROR)
-        return
-      end
-
-      if not opts or type(opts) ~= "table" then
-        vim.notify("Invalid options in " .. file_path, vim.log.levels.ERROR)
-        return
-      end
-
-      require("colorizer").detach_from_buffer(evt.buf)
-      require("colorizer").attach_to_buffer(evt.buf, opts)
-
-      vim.notify("Colorizer reloaded with updated options from " .. file_path, vim.log.levels.INFO)
->>>>>>> 2f546ad9
     end)
   end,
 })
