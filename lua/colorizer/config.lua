--- Provides configuration options and utilities for setting up colorizer.
-- @module colorizer.config
local M = {}

--- Defaults for colorizer options
local plugin_user_default_options = {
  names = true,
  names_opts = {
    lowercase = true,
    camelcase = true,
    uppercase = false,
    strip_digits = false,
  },
  names_custom = false,
  RGB = true,
  RGBA = true,
  RRGGBB = true,
  RRGGBBAA = false,
  AARRGGBB = false,
  rgb_fn = false,
  hsl_fn = false,
  css = false,
  css_fn = false,
  mode = "background",
  tailwind = false,
  tailwind_opts = {
    update_names = false,
  },
  sass = { enable = false, parsers = { css = true } },
  virtualtext = "■",
  virtualtext_inline = false,
  virtualtext_mode = "foreground",
  always_update = false,
}

--- Default user options for colorizer.
-- This table defines individual options and alias options, allowing configuration of
-- colorizer's behavior for different color formats (e.g., `#RGB`, `#RRGGBB`, `#AARRGGBB`, etc.).
--
-- **Individual Options**: Options like `names`, `RGB`, `RRGGBB`, `RRGGBBAA`, `hsl_fn`, `rgb_fn`,
-- `AARRGGBB`, `tailwind`, and `sass` can be enabled or disabled independently.
--
-- **Alias Options**: `css` and `css_fn` enable multiple options at once.
--   - `css_fn = true` enables `hsl_fn` and `rgb_fn`.
--   - `css = true` enables `names`, `RGB`, `RRGGBB`, `RRGGBBAA`, `hsl_fn`, and `rgb_fn`.
--
-- **Option Priority**: Individual options have higher priority than aliases.
-- If both `css` and `css_fn` are true, `css_fn` has more priority over `css`.
-- @table user_default_options
-- @field names boolean: Enables named colors (e.g., "Blue").
-- @field names_opts table: Names options for customizing casing, digit stripping, etc
-- @field names_custom table|function|false|nil: Custom color name to RGB value mappings
-- should return a table of color names to RGB value pairs
-- @field RGB boolean: Enables `#RGB` hex codes.
-- @field RGBA boolean: Enables `#RGBA` hex codes.
-- @field RRGGBB boolean: Enables `#RRGGBB` hex codes.
-- @field RRGGBBAA boolean: Enables `#RRGGBBAA` hex codes.
-- @field AARRGGBB boolean: Enables `0xAARRGGBB` hex codes.
-- @field rgb_fn boolean: Enables CSS `rgb()` and `rgba()` functions.
-- @field hsl_fn boolean: Enables CSS `hsl()` and `hsla()` functions.
-- @field css boolean: Enables all CSS features (`rgb_fn`, `hsl_fn`, `names`, `RGB`, `RRGGBB`).
-- @field css_fn boolean: Enables all CSS functions (`rgb_fn`, `hsl_fn`).
-- @field mode 'background'|'foreground'|'virtualtext': Display mode
-- @field tailwind boolean|string: Enables Tailwind CSS colors (e.g., `"normal"`, `"lsp"`, `"both"`).
-- @field tailwind_opts table: Tailwind options for updating names cache, etc
-- @field sass table: Sass color configuration (`enable` flag and `parsers`).
-- @field virtualtext string: Character used for virtual text display.
-- @field virtualtext_inline boolean|'before'|'after': Shows virtual text inline with color.
-- @field virtualtext_mode 'background'|'foreground': Mode for virtual text display.
-- @field always_update boolean: Always update color values, even if buffer is not focused.

--- Options for colorizer that were passed in to setup function
--@field filetypes
--@field buftypes
<<<<<<< HEAD
--@field lazy_load
=======
--@field user_commands
--@field user_default_options
--@field exclusions
--@field all
>>>>>>> dd643c1e
M.options = {}
local function init_options()
  M.options = {
    -- setup options
    filetypes = { "*" },
    buftypes = {},
    user_commands = true,
    user_default_options = plugin_user_default_options,
    -- shortcuts for filetype, buftype inclusion, exclusion settings
    exclusions = { buftype = {}, filetype = {} },
    all = { buftype = false, filetype = false },
    lazy_load = false,
  }
end

local options_cache
--- Reset the cache for buffer options.
-- Called from colorizer.setup
function M.reset_cache()
  options_cache = { buftype = {}, filetype = {} }
end
do
  M.reset_cache()
end

--- Validate user options and set defaults.
local function validate_options(ud_opts)
  -- Set true value to it's "name"
  if ud_opts.tailwind == true then
    ud_opts.tailwind = "normal"
  end
  if ud_opts.virtualtext_inline == true then
    ud_opts.virtualtext_inline = "after"
  end
  -- Set default if value is invalid
  if ud_opts.tailwind ~= "normal" and ud_opts.tailwind ~= "both" and ud_opts.tailwind ~= "lsp" then
    ud_opts.tailwind = plugin_user_default_options.tailwind
  end
  if ud_opts.virtualtext_inline ~= "before" and ud_opts.virtualtext_inline ~= "after" then
    ud_opts.virtualtext_inline = plugin_user_default_options.virtualtext_inline
  end
  if
    ud_opts.mode ~= "background"
    and ud_opts.mode ~= "foreground"
    and ud_opts.mode ~= "virtualtext"
  then
    ud_opts.mode = plugin_user_default_options.mode
  end
  if ud_opts.virtualtext_mode ~= "background" and ud_opts.virtualtext_mode ~= "foreground" then
    ud_opts.virtualtext_mode = plugin_user_default_options.virtualtext_mode
  end
end

--- Set options for a specific buffer or file type.
---@param bo_type 'buftype'|'filetype': The type of buffer option
---@param val string: The specific value to set.
---@param ud_opts table: `user_default_options`
function M.set_bo_value(bo_type, val, ud_opts)
  validate_options(ud_opts)
  options_cache[bo_type][val] = ud_opts
end

--- Parse and apply alias options to the user options.
---@param ud_opts table: user_default_options
---@return table
function M.apply_alias_options(ud_opts)
  local aliases = {
    --  TODO: 2024-12-24 - Should aliases be configurable?
    ["css"] = { "names", "RGB", "RGBA", "RRGGBB", "RRGGBBAA", "hsl_fn", "rgb_fn" },
    ["css_fn"] = { "hsl_fn", "rgb_fn" },
  }
  local function handle_alias(name, opts)
    if not aliases[name] then
      return
    end
    for _, option in ipairs(aliases[name]) do
      if opts[option] == nil then
        opts[option] = ud_opts[name]
      end
    end
  end

  for alias, _ in pairs(aliases) do
    handle_alias(alias, ud_opts)
  end
  if ud_opts.sass and ud_opts.sass.enable then
    for child, _ in pairs(ud_opts.sass.parsers) do
      handle_alias(child, ud_opts.sass.parsers)
    end
  end

  ud_opts = vim.tbl_deep_extend("force", M.options.user_default_options, ud_opts)
  validate_options(ud_opts)
  return ud_opts
end

--- Configuration options for the `setup` function.
-- @table opts
-- @field filetypes table A list of file types where colorizer should be enabled. Use `"*"` for all file types.
-- @field user_default_options table Default options for color handling.
--   - `names` (boolean): Enables named color codes like `"Blue"`.
--   - `names_opts` (table): Names options for customizing casing, digit stripping, etc
--     - `lowercase` (boolean): Converts color names to lowercase.
--     - `camelcase` (boolean): Converts color names to camelCase.  This is the default naming scheme for colors returned from `vim.api.nvim_get_color_map`
--     - `uppercase` (boolean): Converts color names to uppercase.
--     - `strip_digits` (boolean): Removes digits from color names.
--   - `names_custom` (table|function|false|nil): Custom color name to RGB value mappings
--   - `RGB` (boolean): Enables support for `#RGB` hex codes.
--   - `RGBA` (boolean): Enables support for `#RGBA` hex codes.
--   - `RRGGBB` (boolean): Enables support for `#RRGGBB` hex codes.
--   - `RRGGBBAA` (boolean): Enables support for `#RRGGBBAA` hex codes.
--   - `AARRGGBB` (boolean): Enables support for `0xAARRGGBB` hex codes.
--   - `rgb_fn` (boolean): Enables CSS `rgb()` and `rgba()` functions.
--   - `hsl_fn` (boolean): Enables CSS `hsl()` and `hsla()` functions.
--   - `css` (boolean): Enables all CSS-related features (e.g., `names`, `RGB`, `RRGGBB`, `hsl_fn`, `rgb_fn`).
--   - `css_fn` (boolean): Enables all CSS function-related features (e.g., `rgb_fn`, `hsl_fn`).
--   - `mode` (string): Determines the display mode for highlights. Options are `"background"`, `"foreground"`, and `"virtualtext"`.
--   - `tailwind` (boolean|string): Enables Tailwind CSS colors. Accepts `true`, `"normal"`, `"lsp"`, or `"both"`.
--   - `tailwind_opts` (table): Tailwind options for updating names cache, etc
--      - `update_names` (boolean): Updates Tailwind "normal" names cache from LSP results.  This provides a smoother highlighting experience when tailwind = "both" is used.  Highlighting on non-tailwind lsp buffers (like cmp) becomes more consistent.
--   - `sass` (table): Configures Sass color support.
--      - `enable` (boolean): Enables Sass color parsing.
--      - `parsers` (table): A list of parsers to use, typically includes `"css"`.
--   - `virtualtext` (string): Character used for virtual text display of colors (default is `"■"`).
--   - `virtualtext_inline` (boolean|'before'|'after'): Shows the virtual text inline with the color.  True defaults to 'before'.  False or nil disables.
-- - `virtualtext_mode` ('background'|'foreground'): Determines the display mode for virtual text.
--   - `always_update` (boolean): If true, updates color values even if the buffer is not focused.
-- @field buftypes table|nil Optional. A list of buffer types where colorizer should be enabled. Defaults to all buffer types if not provided.
-- @field user_commands (boolean|table): If true, enables all user commands for colorizer. If `false`, disables user commands. Alternatively, provide a table of specific commands to enable:
--   - `"ColorizerAttachToBuffer"`
--   - `"ColorizerDetachFromBuffer"`
--   - `"ColorizerReloadAllBuffers"`
--   - `"ColorizerToggle"`
-- @field lazy_load (boolean): If true, lazily schedule buffer highlighting setup function

--- Initializes colorizer with user-provided options.
-- Merges default settings with any user-specified options, setting up `filetypes`,
-- `user_default_options`, and `user_commands`.
---@param opts table|nil: Configuration options for colorizer.
---@return table: Final settings after merging user and default options.
function M.get_setup_options(opts)
  init_options()
  opts = opts or {}
  opts.user_default_options = opts.user_default_options or plugin_user_default_options
  opts.user_default_options = M.apply_alias_options(opts.user_default_options)
  M.options = vim.tbl_deep_extend("force", M.options, opts)
  return M.options
end

--- Retrieve buffer-specific options or user_default_options defined when setup() was called.
---@param bufnr number: The buffer number.
---@param bo_type 'buftype'|'filetype': The type of buffer option
function M.new_bo_options(bufnr, bo_type)
  local value = vim.api.nvim_get_option_value(bo_type, { buf = bufnr })
  return options_cache.filetype[value] or M.options.user_default_options
end

--- Retrieve options based on buffer type and file type.  Prefer filetype.
---@param bo_type 'buftype'|'filetype': The type of buffer option
---@param buftype string: Buffer type.
---@param filetype string: File type.
---@return table
function M.get_bo_options(bo_type, buftype, filetype)
  local fo, bo = options_cache[bo_type][filetype], options_cache[bo_type][buftype]
  return fo or bo
end

return M<|MERGE_RESOLUTION|>--- conflicted
+++ resolved
@@ -72,14 +72,11 @@
 --- Options for colorizer that were passed in to setup function
 --@field filetypes
 --@field buftypes
-<<<<<<< HEAD
+--@field user_commands
 --@field lazy_load
-=======
---@field user_commands
 --@field user_default_options
 --@field exclusions
 --@field all
->>>>>>> dd643c1e
 M.options = {}
 local function init_options()
   M.options = {
@@ -87,11 +84,11 @@
     filetypes = { "*" },
     buftypes = {},
     user_commands = true,
+    lazy_load = false,
     user_default_options = plugin_user_default_options,
     -- shortcuts for filetype, buftype inclusion, exclusion settings
     exclusions = { buftype = {}, filetype = {} },
     all = { buftype = false, filetype = false },
-    lazy_load = false,
   }
 end
 
