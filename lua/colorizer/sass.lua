--- conflicted
+++ resolved
@@ -25,17 +25,10 @@
 end
 
 --- Cleanup sass variables and watch handlers
-<<<<<<< HEAD
 ---@param bufnr number
 function M.cleanup(bufnr)
   remove_unused_imports(bufnr, vim.api.nvim_buf_get_name(bufnr))
   state[bufnr] = nil
-=======
----@param bufnr number: Buffer number
-function sass.cleanup(bufnr)
-  remove_unused_imports(bufnr, api.nvim_buf_get_name(bufnr))
-  SASS[bufnr] = nil
->>>>>>> f1340636
 end
 
 --- Parse the given line for sass color names
