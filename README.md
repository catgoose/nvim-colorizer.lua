# colorizer.lua

<!--toc:start-->

- [colorizer.lua](#colorizerlua)
  - [Installation and Usage](#installation-and-usage)
    - [Plugin managers](#plugin-managers)
      - [Lazy.nvim](#lazynvim)
      - [Packer](#packer)
      - [Manual](#manual)
    - [User commands](#user-commands)
    - [Lua API](#lua-api)
  - [Why another highlighter?](#why-another-highlighter)
  - [Customization](#customization)
    - [Updating color even when buffer is not focused](#updating-color-even-when-buffer-is-not-focused)
<<<<<<< HEAD
    - [Lazyload Colorizer with Lazy.nvim](#lazyload-colorizer-with-lazynvim)
=======
    - [Tailwind](#tailwind)
>>>>>>> dd643c1e
  - [Testing](#testing)
  - [Extras](#extras)
  - [TODO](#todo)
  <!--toc:end-->

[![luadoc](https://img.shields.io/badge/luadoc-0.1-blue)](https://catgoose.github.io/nvim-colorizer.lua/)

A high-performance color highlighter for Neovim which has **no external
dependencies**! Written in performant Luajit.

As long as you have `malloc()` and `free()` on your system, this will work.
Which includes Linux, OSX, and Windows.

![Demo.gif](https://github.com/catgoose/screenshots/blob/51466fa599efe6d9821715616106c1712aad00c3/nvim-colorizer.lua/demo-short.gif)

## Installation and Usage

Requires Neovim >= 0.7.0 and `set termguicolors`.

### Plugin managers

#### Lazy.nvim

```lua
{
    "catgoose/nvim-colorizer.lua",
    event = "BufReadPre",
    opts = { -- set to setup table
    },
}
```

#### Packer

```lua
use("catgoose/nvim-colorizer.lua")
```

#### Manual

> [!NOTE]
> You should add this line after/below where your plugins are setup.

```lua
require("colorizer").setup()
```

This will create an `autocmd` for `FileType *` to highlight
every filetype.

### User commands

> [!NOTE]
> User commands can be enabled/disabled in setup opts

| Command                       | Description                                                 |
| ----------------------------- | ----------------------------------------------------------- |
| **ColorizerAttachToBuffer**   | Attach to the current buffer with given or default settings |
| **ColorizerDetachFromBuffer** | Stop highlighting the current buffer                        |
| **ColorizerReloadAllBuffers** | Reload all buffers that are being highlighted currently     |
| **ColorizerToggle**           | Toggle highlighting of the current buffer                   |

### Lua API

```lua
-- All options that can be passed to `user_default_options` in setup() can be
-- passed to `attach_to_buffer`
-- Similar for other functions

-- Attach to buffer
require("colorizer").attach_to_buffer(0, { mode = "background", css = true })

-- Detach from buffer
require("colorizer").detach_from_buffer(0, { mode = "virtualtext", css = true })
```

## Why another highlighter?

Mostly, **RAW SPEED**.

This has no external dependencies, which means you install it and **it just
works**. Other colorizers typically were synchronous and slow, as well. Being
written with performance in mind and leveraging the excellent LuaJIT and a
handwritten parser, updates can be done in real time. The downside
is that _this only works for Neovim_, and that will never change.

Apart from that, it only applies the highlights to the current visible contents,
so even if a big file is opened, the editor won't just choke on a blank screen.

Additionally, having a Lua API that's available means users can use this as a
library to do custom highlighting themselves.

## Customization

> [!NOTE]
> These are the default options

```lua
  require("colorizer").setup({
    filetypes = { "*" },
    -- all the sub-options of filetypes apply to buftypes
    buftypes = {},
    -- Boolean | List of usercommands to enable.  See User commands section.
    user_commands = true, -- Enable all or some usercommands
    user_default_options = {
      names = true, -- "Name" codes like Blue or red.  Added from `vim.api.nvim_get_color_map()`
      names_opts = { -- options for mutating/filtering names.
        lowercase = true, -- name:lower(), highlight `blue` and `red`
        camelcase = true, -- name, highlight `Blue` and `Red`
        uppercase = false, -- name:upper(), highlight `BLUE` and `RED`
        strip_digits = false, -- ignore names with digits,
        -- highlight `blue` and `red`, but not `blue3` and `red4`
      },
      -- Expects a table of color name to #RRGGBB value pairs.  # is optional
      -- Example: { cool = "#107dac", ["notcool"] = "ee9240" }
      -- Set to false|nil to disable, for example when setting filetype options
      names_custom = false, -- Custom names to be highlighted: table|function|false|nil
      RGB = true, -- #RGB hex codes
      RGBA = true, -- #RGBA hex codes
      RRGGBB = true, -- #RRGGBB hex codes
      RRGGBBAA = false, -- #RRGGBBAA hex codes
      AARRGGBB = false, -- 0xAARRGGBB hex codes
      rgb_fn = false, -- CSS rgb() and rgba() functions
      hsl_fn = false, -- CSS hsl() and hsla() functions
      css = false, -- Enable all CSS *features*:
      -- names, RGB, RGBA, RRGGBB, RRGGBBAA, AARRGGBB, rgb_fn, hsl_fn
      css_fn = false, -- Enable all CSS *functions*: rgb_fn, hsl_fn
      -- Highlighting mode.  'background'|'foreground'|'virtualtext'
      mode = "background", -- Set the display mode
      -- Tailwind colors.  boolean|'normal'|'lsp'|'both'.  True is same as normal
      tailwind = false, -- Enable tailwind colors
      tailwind_opts = { -- Options for highlighting tailwind names
        update_names = false, -- When using tailwind = 'both', update tailwind names from LSP results.  See tailwind section
      },
      -- parsers can contain values used in |user_default_options|
      sass = { enable = false, parsers = { "css" } }, -- Enable sass colors
      -- Virtualtext character to use
      virtualtext = "■",
      -- Display virtualtext inline with color
      virtualtext_inline = false,
      -- Virtualtext highlight mode: 'background'|'foreground'
      virtualtext_mode = "foreground",
      -- update color values even if buffer is not focused
      -- example use: cmp_menu, cmp_docs
      always_update = false,
    },
<<<<<<< HEAD
    -- all the sub-options of filetypes apply to buftypes
    buftypes = {},
    -- Boolean | List of usercommands to enable
    user_commands = true, -- Enable all or some usercommands
    -- If true Lazily schedule buffer highlighting setup function
    -- Useful if using "VeryLazy" event in Lazy.nvim
    lazy_load = false,
=======
>>>>>>> dd643c1e
  })
```

Highlighting modes:

- `background`: sets the background text color.
- `foreground`: sets the foreground text color.
- `virtualtext`: indicate the color behind the virtualtext.

Virtualtext symbol can be displayed at end of line, or

Setup examples:

```lua
-- Attaches to every FileType with default options
require("colorizer").setup()

-- Attach to certain Filetypes, add special `mode` configuration for `html`
-- Use `background` for everything else.
require("colorizer").setup({
  filetypes = {
    "css",
    "javascript",
    html = { mode = "foreground" },
  },
})

-- Use `user_default_options` as the second parameter, which uses
-- `background` for every mode. This is the inverse of the previous
-- setup configuration.
require("colorizer").setup({
  filetypes = {
    "css",
    "javascript",
    html = { mode = "foreground" },
  },
  user_default_options = { mode = "background" },
})

-- Use default for all filetypes with overrides for css and html
require("colorizer").setup({
  filetypes = {
    "*", -- Highlight all files, but customize some others.
    css = { rgb_fn = true }, -- Enable parsing rgb(...) functions in css.
    html = { names = false }, -- Disable parsing "names" like Blue or Gray
  },
})

-- Exclude some filetypes from highlighting by using `!`
require("colorizer").setup({
  filetypes = {
    "*", -- Highlight all files, but customize some others.
    "!vim", -- Exclude vim from highlighting.
    -- Exclusion Only makes sense if '*' is specified first!
  },
})

-- Always update the color values in cmp_docs even if it not focused
require("colorizer").setup({
  filetypes = {
    "*", -- Highlight all files, but customize some others.
    cmp_docs = { always_update = true },
  },
})

-- Only enable ColorizerToggle and ColorizerReloadAllBuffers user_command
require("colorizer").setup({
  user_commands = { "ColorizerToggle", "ColorizerReloadAllBuffers" },
})

-- Apply names_custom from theme
require("colorizer").setup({
  names = true,
  names_custom = function()
    local colors = require("kanagawa.colors").setup({ theme = "dragon" })
    return colors.palette
  end,
  filetypes = {
    "*",
    lua = { -- use different theme for lua filetype
      names_custom = function()
        local colors = require("kanagawa.colors").setup({ theme = "wave" })
        return colors.palette
      end,
    },
  },
})
```

In `user_default_options`, there are 2 types of options

1. Individual options - `names`, `names_opts`, `names_custom`, `RGB`, `RGBA`,
   `RRGGBB`, `RRGGBBAA`, `hsl_fn`, `rgb_fn`, `RRGGBBAA`, `AARRGGBB`, `tailwind`,
   `sass`

1. Alias options - `css`, `css_fn`

If `css_fn` is true `hsl_fn`, `rgb_fn` becomes `true`

If `css` is true `names`, `RGB`, `RGBA`, `RRGGBB`, `RRGGBBAA`, `hsl_fn`, `rgb_fn`
becomes `true`

These options have a priority, Individual options have the highest priority,
then alias options

For alias, `css_fn` has more priority over `css`

e.g: Here `RGB`, `RGBA`, `RRGGBB`, `RRGGBBAA`, `AARRGGBB`, `hsl_fn`, `rgb_fn` is
enabled but not `names`

```lua
require("colorizer").setup({
  user_default_options = {
    names = false,
    css = true,
  },
})
```

e.g: Here `names`, `RGB`, `RGBA`, `RRGGBB`, `RRGGBBAA`, `AARRGGBB` is enabled but
not `rgb_fn` and `hsl_fn`

```lua
require("colorizer").setup({
  user_default_options = {
    css_fn = false,
    css = true,
  },
})
```

### Updating color even when buffer is not focused

Like in floating windows, popup menu, etc

use `always_update` flag. Use with caution, as this will update for any change
in that buffer, whether focused or not.

```lua
-- Alwyas update the color values in cmp_docs even if it not focused
require("colorizer").setup({
  filetypes = {
    "*", -- Highlight all files, but customize some others.
    cmp_docs = { always_update = true },
  },
})
```

All the above examples can also be apply to buftypes. Also no buftypes trigger
colorizer by default

Buftype value is fetched by `vim.bo.buftype`

```lua
-- need to specify buftypes
require("colorizer").setup(
  buftypes = {
      "*",
      -- exclude prompt and popup buftypes from highlight
      "!prompt",
      "!popup",
    }
)
```

For lower level interface, see
[LuaDocs for API details](https://catgoose.github.io/nvim-colorizer.lua/modules/colorizer.html)
or use `:h colorizer` once installed.

<<<<<<< HEAD
### Lazyload Colorizer with Lazy.nvim

```lua
return {
  "catgoose/nvim-colorizer.lua",
  event = "VeryLazy",
  opts = {
    lazy_load = true,
    -- other setup options
  },
}
```

=======
### Tailwind

Tailwind colors can either be parsed from the Tailwind colors file (found in
`lua/colorizer/data/tailwind_colors.lua`) or by requesting
`textDocument/documentColor` from the LSP.

When using `tailwind="normal"`, only standard color names/values are parsed.

Using the `tailwind_opts.update_names` configuration option, the `tailwind_names`
color mapping will be updated with results from Tailwind LSP, including custom
colors defined in `tailwind.config.{js,ts}`.

This can be useful if you are highlighting `cmp_menu` filetype.

```typescript
// tailwind.config.ts
    extend: {
      colors: {
        gray: {
          600: '#2CEF6F',
          700: '#AC50EF',
          800: '#2ECFF6',
        },
      },
    },
```

![tailwind.update_names](https://github.com/catgoose/screenshots/blob/51466fa599efe6d9821715616106c1712aad00c3/nvim-colorizer.lua/tailwind_update_names.png)

To improve highlighting performance with the slow Tailwind LSP, results from LSP
are cached and returned on `WinScrolled` event.

>>>>>>> dd643c1e
## Testing

For troubleshooting use `test/minimal.lua`.
Startup neovim with `nvim --clean -u minimal.lua` in the `test` directory.

Alternatively, use the following script from root directory:

```bash
scripts/start_minimal.sh
```

To test colorization with your config, edit `test/expect.lua` to see expected
highlights.
The returned table of `user_default_options` from `text/expect.lua` will be used
to conveniently reattach Colorizer to `test/expect.lua` on save.

## Extras

Documentation is generated using ldoc. See
[scripts/gen_docs.sh](https://github.com/colorizer/nvim-colorizer.lua/blob/master/scripts/gen_docs.sh)

## TODO

- [ ] Add more color types ( var, advanced css functions )
- [ ] Add more display modes. E.g - sign column
- [ ] Use a more space efficient trie implementation.
- [ ] Support custom parsers
- [ ] Options support providing function to enable/disable instead of just boolean<|MERGE_RESOLUTION|>--- conflicted
+++ resolved
@@ -13,11 +13,8 @@
   - [Why another highlighter?](#why-another-highlighter)
   - [Customization](#customization)
     - [Updating color even when buffer is not focused](#updating-color-even-when-buffer-is-not-focused)
-<<<<<<< HEAD
     - [Lazyload Colorizer with Lazy.nvim](#lazyload-colorizer-with-lazynvim)
-=======
     - [Tailwind](#tailwind)
->>>>>>> dd643c1e
   - [Testing](#testing)
   - [Extras](#extras)
   - [TODO](#todo)
@@ -117,11 +114,13 @@
 
 ```lua
   require("colorizer").setup({
+    -- Filetype options.  Accepts table like `user_default_options`
     filetypes = { "*" },
-    -- all the sub-options of filetypes apply to buftypes
+    -- Buftype options.  Accepts table like `user_default_options`
     buftypes = {},
     -- Boolean | List of usercommands to enable.  See User commands section.
     user_commands = true, -- Enable all or some usercommands
+    lazy_load = false, -- Lazily schedule buffer highlighting setup function
     user_default_options = {
       names = true, -- "Name" codes like Blue or red.  Added from `vim.api.nvim_get_color_map()`
       names_opts = { -- options for mutating/filtering names.
@@ -150,9 +149,10 @@
       -- Tailwind colors.  boolean|'normal'|'lsp'|'both'.  True is same as normal
       tailwind = false, -- Enable tailwind colors
       tailwind_opts = { -- Options for highlighting tailwind names
-        update_names = false, -- When using tailwind = 'both', update tailwind names from LSP results.  See tailwind section
+        update_names = false, -- When using tailwind = 'both', update tailwind
+        -- names from LSP results.  See tailwind section
       },
-      -- parsers can contain values used in |user_default_options|
+      -- parsers can contain values used in `user_default_options`
       sass = { enable = false, parsers = { "css" } }, -- Enable sass colors
       -- Virtualtext character to use
       virtualtext = "■",
@@ -164,16 +164,6 @@
       -- example use: cmp_menu, cmp_docs
       always_update = false,
     },
-<<<<<<< HEAD
-    -- all the sub-options of filetypes apply to buftypes
-    buftypes = {},
-    -- Boolean | List of usercommands to enable
-    user_commands = true, -- Enable all or some usercommands
-    -- If true Lazily schedule buffer highlighting setup function
-    -- Useful if using "VeryLazy" event in Lazy.nvim
-    lazy_load = false,
-=======
->>>>>>> dd643c1e
   })
 ```
 
@@ -343,7 +333,6 @@
 [LuaDocs for API details](https://catgoose.github.io/nvim-colorizer.lua/modules/colorizer.html)
 or use `:h colorizer` once installed.
 
-<<<<<<< HEAD
 ### Lazyload Colorizer with Lazy.nvim
 
 ```lua
@@ -357,7 +346,6 @@
 }
 ```
 
-=======
 ### Tailwind
 
 Tailwind colors can either be parsed from the Tailwind colors file (found in
@@ -386,11 +374,9 @@
 ```
 
 ![tailwind.update_names](https://github.com/catgoose/screenshots/blob/51466fa599efe6d9821715616106c1712aad00c3/nvim-colorizer.lua/tailwind_update_names.png)
-
 To improve highlighting performance with the slow Tailwind LSP, results from LSP
 are cached and returned on `WinScrolled` event.
 
->>>>>>> dd643c1e
 ## Testing
 
 For troubleshooting use `test/minimal.lua`.
